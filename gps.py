--- conflicted
+++ resolved
@@ -47,8 +47,6 @@
 """named tuple used to clarify types used in the scripts below"""
 GPS = namedtuple('GPS', ['lat', 'lon', 'ts'])
 Cluster = namedtuple('Cluster', ['lat', 'lon', 'cid'])
-<<<<<<< HEAD
-
 
 @contextmanager
 def synapse_scope():
@@ -262,224 +260,6 @@
     REVIEW_COUNT = 'review_count'
     DISTANCE = 'distance'
 
-
-=======
-
-
-@contextmanager
-def synapse_scope():
-    syn = synapseclient.Synapse()
-    syn.login()
-
-    try:
-        yield syn
-    except Exception as e:
-        raise e
-    finally:
-        syn.logout()
-
-
-"""verify db cache exists or download if necessary"""
-dpath = lambda x: os.path.join(Path.home(), '.gscap', x)
-
-if not os.path.exists(dpath('')):
-    os.mkdir(dpath(''))
-
-"""only open this zips once, download if unavailable"""
-zname = 'zips.csv'
-if not os.path.exists(dpath(zname)):
-    with synapse_scope() as s:
-        zips = s.tableQuery('SELECT zipcode, lat, lon FROM syn16816780').asDataFrame()
-        zips.to_csv(dpath(zname), index=None)
-
-zips = pd.read_csv(dpath(zname))
-zips = zips.set_index('zipcode')
-del zname
-
-
-# --------------------------------------------------------------------------
-# Misc stuff
-# --------------------------------------------------------------------------
-def as_pydate(date):
-    ismil = True
-
-    if any(s in date for s in ['a.m.', 'AM', 'a. m.']):
-        date = re.sub(r'(a.m.|a. m.|AM)', '', date).strip()
-
-    if any(s in date for s in ['p.m.', 'p. m.', 'PM']):
-        date = re.sub(r'(p.m.|p. m.|PM)', '', date).strip()
-        ismil = False
-
-    if '/' in date:
-        date = re.sub('/', '-', date)
-
-    try:
-        date = dt.datetime.strptime(date, '%d-%m-%y %H:%M')
-
-    except ValueError as e:
-        argstr = ''.join(e.args)
-
-        if ':' in argstr:
-            date = dt.datetime.strptime(date, '%d-%m-%y %H:%M:%S')
-        else:
-            raise e
-
-    date = date + dt.timedelta(hours=12) if not ismil else date
-    return date
-
-
-def isnum(x):
-    if x is None:
-        return False
-
-    try:
-        float(x)
-        return True
-    except TypeError:
-        return False
-
-
-def dd_from_zip(zipcode):
-    try:
-        lat = zips.loc[zipcode].lat.values[0]
-        lon = zips.loc[zipcode].lon.values[0]
-        return lat, lon
-    except:
-        return 0, 0
-
-
-def zip_from_dd(lat, lon):
-    try:
-        # get closest zip within 7 miles
-        win68miles = zips.loc[
-            (np.round(zips.lat, 0) == np.round(lat, 0)) &
-            (np.round(zips.lon, 0) == np.round(lon, 0))
-        ].dropna()
-
-        win68miles['d'] = [geo_distance(lat, lon, r.lat, r.lon) for r in win68miles.itertuples()]
-        return zips.loc[win68miles.d.idxmin()].index.tolist()[0]
-    except:
-        return -1
-
-
-# --------------------------------------------------------------------------
-# API calls and caching
-# --------------------------------------------------------------------------
-""" SQLAlchemy declarative base for ORM features """
-Base = declarative_base()
-
-
-@contextmanager
-def session_scope():
-    """Provide a transactional scope around a series of operations."""
-    Session = sessionmaker(bind=engine)
-    session = Session()
-    try:
-        yield session
-        session.commit()
-    except IntegrityError:
-        session.rollback()
-    except Exception as e:
-        session.rollback()
-        raise e
-    finally:
-        session.close()
-
-
-class PlaceRequest(Base):
-    __tablename__ = 'apicalls'
-
-    lat = Column(Float, primary_key=True)
-    lon = Column(Float, primary_key=True)
-    source = Column(String, primary_key=True)
-    radius = Column(Float,  primary_key=True)
-    rankby = Column(String, primary_key=True)
-    dtRetrieved = Column(DateTime)
-    content = Column(String)
-
-    def __init__(self, lat=None, lon=None, radius=None, rankby=None, source=None, key=None):
-        self.lat = np.round(lat, 5) if isnum(lat) else np.nan
-        self.lon = np.round(lon, 5) if isnum(lon) else np.nan
-        self.valid = self.__verify_location()
-
-        self.key = key
-        self.radius = radius
-        self.rankby = rankby.value
-
-        if source is not None:
-            self.source = source.value.get('name')
-            self.call = source.value.get('call')
-            self.parse_content = source.value.get('parse_content')
-
-    def make_call(self):
-        pass
-
-    @property
-    def dict(self):
-        return dict(
-            lat=self.lat,
-            lon=self.lon,
-            radius=self.radius,
-            source=self.source,
-            dtRetrieved=dt.datetime.now(),
-            content=self.content
-        )
-
-    @property
-    def dataframe(self):
-        return pd.DataFrame(self.dict, index=[0])
-
-    def from_tuple(self, t, source):
-        self.dtRetrieved  = t.dtRetrieved
-        self.lat = t.lat
-        self.lon = t.lon
-        self.radius  = t.radius
-        self.source  = t.source
-        self.rankby  = t.rankby
-        self.content = t.content
-
-        self.call  = source.value['call']
-        self.categories = source.value['categories']
-        return self
-
-    def __verify_location(self):
-        lat, lon = self.lat, self.lon
-
-        if lat is None and lon is None:
-            return False
-
-        elif (lat is not None and lon is not None) and \
-                (lat < -90 or lat > 90 or lon < -180 or lon > 180):
-            raise ValueError('lat, lon must be in a valid range')
-
-        else:
-            pass
-
-        self.lat = lat
-        self.lon = lon
-
-        return lat != 0 and lon != 0
-
-    def __repr__(self):
-        return f'<PlaceRequest(lat={self.lat}, lon={self.lon}, source={self.source})>'
-
-
-"""ensure the api cache is ready"""
-gcname = 'api_cache.sqlite'
-engine = create_engine(f'sqlite+pysqlite:///{dpath(gcname)}', module=sqlite)
-Base.metadata.create_all(engine)
-del gcname
-
-
-# Yelp -----------------------------------------------------------------
-class YelpRankBy(Enum):
-    BEST_MATCH = 'best_match'
-    RATING = 'rating'
-    REVIEW_COUNT = 'review_count'
-    DISTANCE = 'distance'
-
-
->>>>>>> c49b6a5b
 with synapse_scope() as s:
     YELP_TYPE_MAP = pd.read_csv(s.get('syn17011507').path).set_index('cat')
 
@@ -622,11 +402,7 @@
     nearby_request = gmaps.places_nearby(
         location=(request.lat, request.lon),
         radius=request.radius,
-<<<<<<< HEAD
         rank_by=request.rankby
-=======
-        rank_by='prominence'
->>>>>>> c49b6a5b
     )
 
     request.content = json.dumps(nearby_request)
@@ -825,14 +601,9 @@
         ))
         request_qu.put(dict(type='end'))
 
-<<<<<<< HEAD
     pool.terminate(); pool.join(); del pool
     cman.terminate(); cman.join(); del cman
     man.shutdown(); del man
-=======
-    pool.close(); pool.join(); del pool
-    cman.terminate(); cman.join(); del cman
->>>>>>> c49b6a5b
 
     hits = np.sum([r['hits'] for r in results])
     misses = np.sum([r['misses'] for r in results])
@@ -1341,11 +1112,7 @@
     return r*c*1000
 
 
-<<<<<<< HEAD
 def geo_pairwise_distances(x, as_array=True, n_jobs=1):
-=======
-def geo_pairwise_distances(x, n_jobs=1):
->>>>>>> c49b6a5b
     """
 
     Args:
@@ -1974,12 +1741,8 @@
 
 
 def __geo_distance_wrapper(args):
-<<<<<<< HEAD
     a, b = args
     return geo_distance(*a, *b)
-=======
-    return geo_distance(*args)
->>>>>>> c49b6a5b
 
 
 def __top_cluster(args):
@@ -2026,4 +1789,4 @@
 
 
 if __name__ == '__main__':
-    pass
+    pass